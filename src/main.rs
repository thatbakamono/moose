--- conflicted
+++ resolved
@@ -126,18 +126,13 @@
             .initial_local_apic_id() as u16,
     );
 
-<<<<<<< HEAD
-    // Comment this out because ACPI will be refactored in next PR anyway
-    /*
     let acpi = Arc::new(Acpi::with_memory_manager(Arc::clone(&memory_manager)));
-=======
     let rsdp_response = RSDP_REQUEST.get_response().unwrap();
 
     let acpi = Arc::new(Acpi::with_memory_manager(
         Arc::clone(&memory_manager),
         rsdp_response.address() as *const Rsdp,
     ));
->>>>>>> 5e561489
     let apic = Arc::new(RwLock::new(Apic::initialize(Arc::clone(&acpi))));
 
     let kernel = Arc::new(RwLock::new(Kernel {
@@ -146,7 +141,6 @@
         memory_manager: memory_manager.clone(),
         gdt: x86_64::instructions::tables::sgdt(),
     }));
-    */
 
     let pci_devices = Pci::build_device_tree();
     let _ata = pci_devices
