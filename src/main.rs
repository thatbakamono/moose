#![feature(abi_x86_interrupt)]
#![feature(allocator_api)]
#![feature(strict_provenance)]
#![no_std]
#![no_main]

extern crate alloc;

mod allocator;
mod arch;
mod cpu;
mod driver;
mod font;
mod kernel;
mod logger;
mod memory;
mod serial;
mod terminal;
mod vga;

use crate::allocator::initialize_heap;
use crate::driver::{pic::PIC, pit::PIT};
use crate::memory::initialize_memory_manager;
use crate::terminal::Terminal;
use alloc::sync::Arc;
use core::arch::asm;
use limine::paging::Mode;
use limine::request::{
    FramebufferRequest, HhdmRequest, MemoryMapRequest, PagingModeRequest, RsdpRequest,
};
use limine::BaseRevision;
use log::{error, info};
use raw_cpuid::CpuId;
use spin::{Mutex, RwLock};
use x86_64::registers::control::{Cr4, Cr4Flags, Efer, EferFlags};

use crate::driver::acpi::{Acpi, Rsdp};
use crate::driver::apic::{Apic, LocalApic};
use crate::driver::pci::Pci;
use crate::kernel::Kernel;
use crate::{
    logger::{init_logger, switch_to_post_boot_logger},
    memory::FrameAllocator,
    serial::SerialPort,
    vga::Vga,
};

/// Sets the base revision to the latest revision supported by the crate.
/// See specification for further info.
#[used]
static BASE_REVISION: BaseRevision = BaseRevision::new();

#[used]
static PAGING_MODE_REQUEST: PagingModeRequest =
    PagingModeRequest::new().with_mode(Mode::FOUR_LEVEL);

#[used]
static MEMORY_MAP_REQUEST: MemoryMapRequest = MemoryMapRequest::new();

#[used]
static HIGHER_HALF_DIRECT_MAPPING_REQUEST: HhdmRequest = HhdmRequest::new();

#[used]
static FRAMEBUFFER_REQUEST: FramebufferRequest = FramebufferRequest::new();

#[used]
static RSDP_REQUEST: RsdpRequest = RsdpRequest::new();

#[no_mangle]
unsafe extern "C" fn _start() -> ! {
    assert!(BASE_REVISION.is_supported());

    Efer::write(Efer::read() | EferFlags::NO_EXECUTE_ENABLE);
    Cr4::write(Cr4::read() | Cr4Flags::PAGE_GLOBAL | Cr4Flags::FSGSBASE);

    arch::x86::perform_arch_initialization();

    let memory_map_response = MEMORY_MAP_REQUEST.get_response().unwrap();

    let physical_memory_offset = {
        let higher_half_direct_mapping_response =
            HIGHER_HALF_DIRECT_MAPPING_REQUEST.get_response().unwrap();

        higher_half_direct_mapping_response.offset()
    };

    let frame_allocator = FrameAllocator::new(memory_map_response);

    initialize_memory_manager(frame_allocator, physical_memory_offset);

    initialize_heap().expect("Failed to initialize heap");

    let serial = Arc::new(Mutex::new(SerialPort::COM1.open().unwrap()));

    let terminal = Arc::new(Mutex::new({
        let vga = {
            let framebuffer_response = FRAMEBUFFER_REQUEST.get_response().unwrap();
            let framebuffer = framebuffer_response.framebuffers().next().unwrap();

            Vga::new(framebuffer)
        };

        Terminal::new(vga)
    }));

    init_logger(serial.clone(), terminal.clone()).unwrap();

    info!("Hello, moose!");

    PIC.initialize();
    PIT.initialize();

    info!("Waiting started");
    PIT.wait_seconds(1);
    info!("Waiting has ended");

    cpu::ProcessorControlBlock::create_pcb_for_current_processor(
        CpuId::new()
            .get_feature_info()
            .unwrap()
            .initial_local_apic_id() as u16,
    );

    let rsdp_response = RSDP_REQUEST.get_response().unwrap();

    let acpi = Arc::new(Acpi::with_memory_manager(
        rsdp_response.address() as *const Rsdp
    ));
    let apic = Arc::new(RwLock::new(Apic::initialize(Arc::clone(&acpi))));

    let kernel = Arc::new(RwLock::new(Kernel {
        acpi,
        apic,
<<<<<<< HEAD
        memory_manager: memory_manager.clone(),
=======
>>>>>>> 894ef6b9
        gdt: x86_64::instructions::tables::sgdt(),
    }));

    let pci_devices = Pci::build_device_tree();

    let bsp_lapic = LocalApic::initialize_for_current_processor(Arc::clone(&kernel));
    let pcb = cpu::ProcessorControlBlock::get_pcb_for_current_processor();

    _ = (*pcb).local_apic.set(bsp_lapic);

    kernel
        .read()
        .apic
        .read()
        .setup_other_application_processors(Arc::clone(&kernel), (*pcb).local_apic.get().unwrap());

    switch_to_post_boot_logger(serial, terminal);

    (*pcb).local_apic.get().unwrap().enable_timer();

    loop {
        asm!("hlt");
    }
}

#[panic_handler]
fn rust_panic(info: &core::panic::PanicInfo) -> ! {
    error!("{info}");

    loop {}
}<|MERGE_RESOLUTION|>--- conflicted
+++ resolved
@@ -131,10 +131,6 @@
     let kernel = Arc::new(RwLock::new(Kernel {
         acpi,
         apic,
-<<<<<<< HEAD
-        memory_manager: memory_manager.clone(),
-=======
->>>>>>> 894ef6b9
         gdt: x86_64::instructions::tables::sgdt(),
     }));
 
